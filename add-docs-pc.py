--- conflicted
+++ resolved
@@ -107,24 +107,13 @@
 def semantic_documents_chunks(documents):
     logger.info('Starting document chunking...')
     text_splitter = CharacterTextSplitter(
-<<<<<<< HEAD
         separator="\n",
-        chunk_size=1500,
+        chunk_size=1500,    
         chunk_overlap=0,
         length_function=len,
     )
-    chunks1 = text_splitter.split_documents(documents=documents)
-    semantic_text_splitter = AI21SemanticTextSplitter()
-    chunks = semantic_text_splitter.split_documents(chunks1)
-=======
-            separator="\n",
-            chunk_size=15000,
-            chunk_overlap=0,
-            length_function=len,
-        )
     chunks = text_splitter.split_documents(documents=documents)
     logger.info(f"Created {len(chunks)} chunks from documents")
->>>>>>> e31c5a2e
     return chunks
 
 def add_documents_pinecone(chunks):
